#![no_std]

extern crate alloc;

use core::cell::RefCell;
use core::fmt::Display;
use core::iter::zip;

use alloc::vec;

use alloc::{
    collections::VecDeque,
    fmt, format,
    rc::Rc,
    string::{String, ToString},
    vec::Vec,
};

use ulib::fs::File;
use ulib::io::Read;
use ulib::stdio::stdin;
use ulib::{env, eprint, eprintln, print, println};

#[derive(Debug, PartialEq, Clone)]
enum Expr {
    Symbol(String),
    Keyword(String),
    String(String),
    Int(isize),
    Float(f64),
    Bool(bool),
    Lambda(Vec<String>, Vec<Expr>, Rc<RefCell<Environment>>),
    Nil,

    List(Rc<Vec<Expr>>),
    Vector(Rc<Vec<Expr>>),
    Set(Rc<Vec<Expr>>),
}

impl Display for Expr {
    fn fmt(&self, f: &mut fmt::Formatter) -> fmt::Result {
        let value = self.clone();
        let s: String = match value {
            Expr::Symbol(symbol) => symbol,
            Expr::Keyword(keyword) => format!(":{}", keyword),
            Expr::String(string) => string,
            Expr::Int(i) => i.to_string(),
            Expr::Float(f) => f.to_string(),
            Expr::Bool(b) => match b {
                true => "true",
                false => "false",
            }
            .to_string(),
            Expr::Nil => "nil".to_string(),
            Expr::List(elems) => {
                format!(
                    "({})",
                    elems
                        .iter()
                        .map(|e| format!("{}", e))
                        .collect::<Vec<String>>()
                        .join(" ")
                )
            }
            Expr::Vector(elems) => {
                format!(
                    "[{}]",
                    elems
                        .iter()
                        .map(|e| format!("{}", e))
                        .collect::<Vec<String>>()
                        .join(" ")
                )
            }
            Expr::Set(elems) => {
                format!(
                    "#{{{}}}",
                    elems
                        .iter()
                        .map(|e| format!("{}", e))
                        .collect::<Vec<String>>()
                        .join(" ")
                )
            }
            Expr::Lambda(_, _, _) => "<lambda>".into(),
        };
        write!(f, "{}", s)
    }
}

#[derive(Debug)]
enum Error {
    SyntaxError(String),
    LexicalError(String),
    RuntimeError(String),
}

#[derive(Debug, PartialEq, Clone)]
enum Token {
    Nil,             // nil
    Bool(bool),      // true, false
    Symbol(String),  // a10, abc, abc-def, ...
    Int(isize),      // 0, 1, ...
    Float(f64),      // 0.0, 0.1, ...
    String(String),  // "abc def", "abc \"def\"", ...
    Keyword(String), // :a10, :abc, ...

    LParen,      // "("
    RParen,      // ")"
    LBrace,      // "{"
    RBrace,      // "}"
    LBracket,    // "["
    RBracket,    // "]"
    LSharpBrace, // "#{"

    SingleQuote, // "'"

    EOF,
}

struct Lexer {
    input: Vec<char>,
    pos: usize,
    read_pos: usize,
    ch: char,
}

type LexerState = (usize, usize, char);

impl Lexer {
    fn new(input: &str) -> Self {
        let inp = input.chars().collect();
        let mut lexer = Lexer {
            input: inp,
            pos: 0,
            read_pos: 0,
            ch: '\0',
        };
        lexer.read_char();
        lexer
    }

    fn state(&self) -> LexerState {
        (self.pos, self.read_pos, self.ch)
    }

    fn set_state(&mut self, state: LexerState) {
        self.pos = state.0;
        self.read_pos = state.1;
        self.ch = state.2;
    }

    fn read_char(&mut self) -> Option<char> {
        if self.read_pos >= self.input.len() {
            self.ch = '\0';
        } else {
            self.ch = self.input[self.read_pos]
        }
        self.pos = self.read_pos;
        self.read_pos += 1;
        if self.ch == '\0' {
            return None;
        } else {
            return Some(self.ch);
        }
    }

    fn next(&mut self) -> Result<Token, Error> {
        self.skip_whitespaces();

        let result = match self.ch {
            '(' => Ok(Token::LParen),
            ')' => Ok(Token::RParen),
            '{' => Ok(Token::LBrace),
            '}' => Ok(Token::RBrace),
            '[' => Ok(Token::LBracket),
            ']' => Ok(Token::RBracket),
            '#' => {
                self.read_char();
                if self.ch == '{' {
                    self.read_char();
                    return Ok(Token::LSharpBrace);
                }
                return Err(Error::LexicalError(
                    "failed to tokenize left sharp brace".into(),
                ));
            }
            ':' => {
                self.read_char();
                let sym = self.read_symbol()?;
                return Ok(Token::Keyword(sym));
            }
            '"' => {
                self.read_char();
                let s = self.read_string()?;
                return Ok(Token::String(s));
            }
            '\'' => {
                self.read_char();
                return Ok(Token::SingleQuote);
            }

            '\0' => Ok(Token::EOF),

            c => {
                if self.ch == '-' {
                    let s = self.state();
                    match self.read_numeral() {
                        Ok(token) => return Ok(token),
                        Err(_) => self.set_state(s),
                    }
                }
                if is_alpha(c) || is_special_symbol(c) {
                    let sym = self.read_symbol()?;
                    return Ok(match sym.as_str() {
                        "true" => Token::Bool(true),
                        "false" => Token::Bool(false),
                        "nil" => Token::Nil,
                        _ => Token::Symbol(sym),
                    });
                } else if is_num(c) {
                    return self.read_numeral();
                }
                Err(Error::LexicalError(format!("{}", c)))
            }
        };
        self.read_char();
        result
    }

    fn tokenize(&mut self) -> Result<Vec<Token>, Error> {
        let mut tokens: Vec<Token> = vec![];
        loop {
            let token = self.next()?;
            if token == Token::EOF {
                break;
            }
            tokens.push(token.clone());
        }
        Ok(tokens)
    }

    fn read_symbol(&mut self) -> Result<String, Error> {
        if !is_alpha(self.ch) && !is_special_symbol(self.ch) {
            return Err(Error::LexicalError("not a symbol".into()));
        }
        let pos = self.pos;
        while is_alpha_num(self.ch) || is_special_symbol(self.ch) {
            self.read_char();
        }
        let x = &self.input[pos..self.pos];
        Ok(x.iter().collect())
    }

    fn read_numeral(&mut self) -> Result<Token, Error> {
        let pos = self.pos;
        let mut has_decimal = false;
        while is_num(self.ch) || self.ch == '.' || self.ch == '-' {
            if self.ch == '.' {
                has_decimal = true;
            }
            self.read_char();
        }
        let x = &self.input[pos..self.pos];
        let numeral = x.iter().collect::<String>();
        numeral.parse::<isize>();
        if has_decimal {
            let f = numeral
                .parse::<f64>()
                .or_else(|_| Err(Error::LexicalError("failed to parse float".into())))?;
            Ok(Token::Float(f))
        } else {
            let i = numeral
                .parse::<isize>()
                .or_else(|_| Err(Error::LexicalError("failed to parse int".into())))?;
            Ok(Token::Int(i))
        }
    }

    fn read_string(&mut self) -> Result<String, Error> {
        let pos = self.pos;
        while self.ch != '"' {
            if self.ch == '\0' {
                return Err(Error::LexicalError("unclosed string literal".into()));
            }
            self.read_char();
        }
        self.read_char();
        let x = &self.input[pos..self.pos - 1];
        match x.iter().collect::<String>().parse() {
            Ok(f) => Ok(f),
            Err(_) => Err(Error::LexicalError("failed to read string".into())),
        }
    }

    fn skip_whitespaces(&mut self) {
        while is_whitespace(self.ch) {
            self.read_char();
        }
    }
}

struct Parser {
    tokens: VecDeque<Token>,
}

impl Parser {
    fn new(input: Vec<Token>) -> Self {
        let tokens = VecDeque::from(input);
        Parser { tokens }
    }

    fn parse_program(&mut self) -> Result<Vec<Expr>, Error> {
        let mut exprs: Vec<Expr> = vec![];
        while self.tokens.len() > 0 {
            let expr = self.parse()?;
            exprs.push(expr);
        }
        Ok(exprs)
    }

    fn parse(&mut self) -> Result<Expr, Error> {
        let token = self.tokens.pop_front().unwrap();
        let expr = match token {
            Token::Symbol(sym) => Expr::Symbol(sym),
            Token::Bool(b) => Expr::Bool(b),
            Token::Int(i) => Expr::Int(i),
            Token::Float(f) => Expr::Float(f),
            Token::String(s) => Expr::String(s),
            Token::Keyword(k) => Expr::Keyword(k),
            Token::LParen => {
                self.tokens.push_front(Token::LParen);
                self.parse_list()?
            }
            Token::LBrace => todo!(),
            Token::LBracket => {
                self.tokens.push_front(Token::LBracket);
                self.parse_vector()?
            }
            Token::LSharpBrace => {
                self.tokens.push_front(Token::LSharpBrace);
                self.parse_set()?
            }
            Token::SingleQuote => {
                let elem = self.parse()?;
                Expr::List(Rc::new(vec![Expr::Symbol("quote".into()), elem]))
            }
            t => panic!("unsupported token: {:?}", t),
        };
        Ok(expr)
    }

    fn parse_list(&mut self) -> Result<Expr, Error> {
        let mut elems = vec![];

        if self.tokens.front().unwrap().clone() != Token::LParen {
            return Err(Error::SyntaxError("expected LParen".into()));
        }
        self.tokens.pop_front().unwrap();

        while !self.tokens.is_empty() && self.tokens.front().unwrap().clone() != Token::RParen {
            let elem = self.parse().unwrap();
            elems.push(elem);
        }
        self.tokens.pop_front().unwrap();

        Ok(Expr::List(Rc::new(elems)))
    }

    fn parse_vector(&mut self) -> Result<Expr, Error> {
        let mut elems = vec![];

        if self.tokens.front().unwrap().clone() != Token::LBracket {
            return Err(Error::SyntaxError("expected LBracket".into()));
        }
        self.tokens.pop_front().unwrap();

        while !self.tokens.is_empty() && self.tokens.front().unwrap().clone() != Token::RBracket {
            let elem = self.parse().unwrap();
            elems.push(elem);
        }
        self.tokens.pop_front().unwrap();

        Ok(Expr::Vector(Rc::new(elems)))
    }

    fn parse_set(&mut self) -> Result<Expr, Error> {
        let mut elems = vec![];

        if self.tokens.front().unwrap().clone() != Token::LSharpBrace {
            return Err(Error::SyntaxError("expected LSharpBrace".into()));
        }
        self.tokens.pop_front().unwrap();

        while !self.tokens.is_empty() && self.tokens.front().unwrap().clone() != Token::RBrace {
            let elem = self.parse().unwrap();
            elems.push(elem);
        }
        self.tokens.pop_front().unwrap();

        Ok(Expr::Set(Rc::new(elems)))
    }
}

fn is_lower_alpha(c: char) -> bool {
    'a' <= c && c <= 'z'
}

fn is_upper_alpha(c: char) -> bool {
    'A' <= c && c <= 'Z'
}

fn is_alpha(c: char) -> bool {
    is_lower_alpha(c) || is_upper_alpha(c)
}

fn is_num(c: char) -> bool {
    '0' <= c && c <= '9'
}

fn is_alpha_num(c: char) -> bool {
    is_alpha(c) || is_num(c)
}

fn is_whitespace(c: char) -> bool {
    c == ' ' || c == '\t' || c == '\n' || c == '\r'
}

fn is_special_symbol(c: char) -> bool {
    c == '!'
        || c == '%'
        || c == '&'
        || c == '-'
        || c == '@'
        || c == '+'
        || c == '*'
        || c == '/'
        || c == '='
        || c == '<'
        || c == '>'
        || c == '?'
}

fn repl() {
    let mut line = String::new();
    let mut input = String::new();
    let mut env = Environment::new();
    let mut paren_stack: Vec<Token> = vec![];
    let mut tokens: Vec<Token> = vec![];
    let mut evaluator = Evaluator::new();
    loop {
        print!("user=> ");
        for _ in 0..paren_stack.len() {
            print!("  ");
        }
        if stdin().read_line(&mut line).is_err() {
            break;
        }

        let mut lexer = Lexer::new(line.as_str());
        line = "".to_string();

        let toks = lexer.tokenize().unwrap();
        for tok in toks.iter() {
            match tok.clone() {
                Token::LBrace => paren_stack.push(Token::LBrace),
                Token::LBracket => paren_stack.push(Token::LBracket),
                Token::LParen => paren_stack.push(Token::LParen),
                Token::LSharpBrace => paren_stack.push(Token::LSharpBrace),
                Token::RBrace => match paren_stack.last() {
                    Some(&Token::LBrace) => {
                        paren_stack.pop();
                    }
                    Some(&Token::LSharpBrace) => {
                        paren_stack.pop();
                    }
                    _ => panic!(),
                },
                Token::RBracket => match paren_stack.last() {
                    Some(&Token::LBracket) => {
                        paren_stack.pop();
                    }
                    _ => panic!(),
                },
                Token::RParen => match paren_stack.last() {
                    Some(&Token::LParen) => {
                        paren_stack.pop();
                    }
                    _ => panic!(),
                },
                _ => {}
            }
        }

        tokens.append(&mut toks.clone());

        if paren_stack.len() == 0 {
            input = "".to_string();
            let mut parser = Parser::new(tokens);
            match parser.parse() {
                Ok(expr) => match evaluator.evaluate(expr, &mut env) {
                    Ok(expr) => println!("{}", expr),
                    Err(err) => eprintln!("error: {:?}", err),
                },
                Err(err) => panic!(),
            }
            tokens = vec![];
        }
<<<<<<< HEAD
        input = "".to_string();
        println!("")
=======
>>>>>>> dabbaddf
    }
}

fn exec_file(file: &str) -> Result<Expr, Error> {
    let mut file = File::open(file).unwrap();
    let mut program = "".to_string();
    file.read_to_string(&mut program);

    let mut lexer = Lexer::new(program.as_str());
    let tokens = lexer.tokenize()?;
    let mut parser = Parser::new(tokens);
    let exprs = parser.parse_program()?;
    let evaluator = Evaluator::new();
    let mut env = Environment::new();
    for expr in exprs.iter() {
        evaluator.evaluate(expr.clone(), &mut env)?;
    }
    println!("");
    Ok(Expr::Nil)
}

fn run(input: &str, evaluator: &mut Evaluator, env: &mut Environment) -> Result<Expr, Error> {
    let mut lexer = Lexer::new(input);
    let tokens = lexer.tokenize()?;
    let mut parser = Parser::new(tokens);
    let expr = parser.parse()?;
    evaluator.evaluate(expr, env)
}

fn main() {
    // jell_test();
    let mut args: Vec<&str> = env::args().skip(1).collect();
    if args.len() == 0 {
        repl()
    } else {
        exec_file(args[0]);
    }
}

fn jell_test() {
    lexer_test();
    parser_test();
    environment_test();
    evaluator_test();
}

#[derive(Debug, Clone, PartialEq)]
struct Environment {
    variables: VecDeque<(String, Expr)>,
}

impl Environment {
    fn new() -> Self {
        Environment {
            variables: VecDeque::new(),
        }
    }

    fn extend(&mut self, other: Environment) {
        for (sym, val) in other.variables.iter() {
            self.variables.push_back((sym.clone(), val.clone()))
        }
    }

    fn set(&mut self, name: &str, val: &Expr) {
        self.variables.push_front((name.into(), val.clone()))
    }

    fn get(&self, name: &str) -> Option<Expr> {
        for (sym, val) in self.variables.iter() {
            if sym.as_str() == name {
                return Some(val.clone());
            }
        }
        None
    }
}

struct Evaluator {
    global: Rc<RefCell<Environment>>,
}

impl Evaluator {
    fn new() -> Self {
        Evaluator {
            global: Rc::new(RefCell::new(Environment::new())),
        }
    }

    fn evaluate(&self, val: Expr, env: &mut Environment) -> Result<Expr, Error> {
        match val {
            Expr::Symbol(name) => env
                .get(name.as_str())
                .or(self.global.borrow().get(name.as_str()))
                .ok_or(Error::RuntimeError(
                    format!("symbol {} not found in environment", name).into(),
                )),
            Expr::List(elems) => self.evaluate_list(elems.to_vec(), env),
            Expr::Vector(elems) => self.evaluate_vector(elems.to_vec(), env),
            Expr::Set(_) => todo!(),

            Expr::Bool(_) => Ok(val),
            Expr::Keyword(_) => Ok(val),
            Expr::String(_) => Ok(val),
            Expr::Int(_) => Ok(val),
            Expr::Float(_) => Ok(val),
            Expr::Lambda(_, _, _) => Ok(val),
            Expr::Nil => Ok(val),
        }
    }

    fn evaluate_vector(&self, elems: Vec<Expr>, env: &mut Environment) -> Result<Expr, Error> {
        let mut values = vec![];
        for elem in elems.iter() {
            let val = self
                .evaluate(elem.clone(), env)
                .expect("failed to evaluate vector element");
            values.push(val);
        }
        Ok(Expr::Vector(Rc::new(values)))
    }

    fn evaluate_list(&self, elems: Vec<Expr>, env: &mut Environment) -> Result<Expr, Error> {
        if elems.len() == 0 {
            Ok(Expr::List(elems.into()))
        } else {
            let head = elems[0].clone();
            let rest = &elems[1..];
            match head {
                Expr::Symbol(ref sym) => match sym.as_str() {
                    // special forms
                    "defmacro" => todo!(),
                    "eval" => self.evaluate_eval(rest.to_vec(), env),
                    "def" => self.evaluate_def(rest.to_vec(), env),
                    "if" => self.evaluate_if(rest.to_vec(), env),
                    "do" => self.evaluate_do(rest.to_vec(), env),
                    "let" => self.evaluate_let(rest.to_vec(), env),
                    "quote" => self.evaluate_quote(rest.to_vec(), env),
                    "fn" => self.evaluate_fn(rest.to_vec(), env),
                    "loop" => todo!(),
                    "recur" => todo!(),

                    "string?" => self.evaluate_stringp(rest.to_vec(), env),
                    "int?" => self.evaluate_intp(rest.to_vec(), env),
                    "float?" => self.evaluate_floatp(rest.to_vec(), env),
                    "keyword?" => self.evaluate_keywordp(rest.to_vec(), env),
                    "symbol?" => self.evaluate_symbolp(rest.to_vec(), env),
                    "list?" => self.evaluate_listp(rest.to_vec(), env),
                    "vector?" => self.evaluate_vectorp(rest.to_vec(), env),

                    "list" => self.evaluate_list_fn(rest.to_vec(), env),
                    "vector" => self.evaluate_vector_fn(rest.to_vec(), env),

                    "and" => self.evaluate_and(rest.to_vec(), env),
                    "or" => self.evaluate_or(rest.to_vec(), env),
                    "not" => self.evaluate_not(rest.to_vec(), env),

                    // functions
                    "+" => self.evaluate_add(rest.to_vec(), env),
                    "-" => self.evaluate_sub(rest.to_vec(), env),
                    "*" => self.evaluate_mult(rest.to_vec(), env),
                    "/" => self.evaluate_div(rest.to_vec(), env),
                    "=" => self.evaluate_eq(rest.to_vec(), env),
                    "<" => self.evaluate_less_than(rest.to_vec(), env),
                    "<=" => self.evaluate_less_than_or_eq(rest.to_vec(), env),
                    ">" => self.evaluate_greater_than(rest.to_vec(), env),
                    ">=" => self.evaluate_greater_than_or_eq(rest.to_vec(), env),

                    "first" => self.evaluate_first(rest.to_vec(), env),
                    "rest" => self.evaluate_rest(rest.to_vec(), env),
                    "conj" => self.evaluate_conj(rest.to_vec(), env),

                    "nth" => self.evaluate_nth(rest.to_vec(), env),
                    "count" => self.evaluate_count(rest.to_vec(), env),

                    "print" => self.evaluate_print(rest.to_vec(), env),

                    _ => {
                        // function call
                        let func = self.evaluate(head.clone(), env)?;
                        let mut lst = vec![func];
                        lst.append(&mut rest.to_vec());
                        self.evaluate(Expr::List(Rc::new(lst)), env)
                    }
                },
                Expr::Keyword(_) => todo!(),
                Expr::Lambda(vars, body, inner_env) => {
                    let mut let_args: Vec<Expr> = vec![];
                    for (name, val) in zip(vars, rest) {
                        let_args.push(Expr::Symbol(name));
                        let_args.push(self.evaluate(val.clone(), env)?)
                    }
                    let mut args = vec![Expr::Vector(Rc::new(let_args.clone()))];
                    args.append(&mut body.clone());
                    self.evaluate_let(args, &mut inner_env.borrow().clone())
                }
                Expr::List(elems) => {
                    let f = self.evaluate_list(elems.to_vec(), env)?;
                    let mut lst = vec![f];
                    lst.append(&mut rest.to_vec());
                    self.evaluate(Expr::List(Rc::new(lst)), env)
                }
                _ => Err(Error::RuntimeError(format!(
                    "{:?} can not be applied",
                    head.clone()
                ))),
            }
        }
    }

    fn evaluate_eval(&self, args: Vec<Expr>, _: &mut Environment) -> Result<Expr, Error> {
        if args.len() == 1 {
            return self.evaluate(args[0].clone(), &mut Environment::new());
        } else {
            return Err(Error::RuntimeError("eval takes 1 argument".into()));
        }
    }

    fn evaluate_def(&self, args: Vec<Expr>, env: &mut Environment) -> Result<Expr, Error> {
        if args.len() == 2 {
            let mut e = env.clone();
            let first = args[0].clone();
            match first {
                Expr::Symbol(name) => {
                    let v = self.evaluate(args[1].clone(), &mut e)?;
                    match v {
                        Expr::Lambda(_, _, ref inner_env) => {
                            inner_env.borrow_mut().set(name.as_str(), &v);
                        }
                        _ => (),
                    };
                    e.set(name.as_str(), &v);
                    self.global.borrow_mut().set(name.as_str(), &v);
                    Ok(Expr::Nil)
                }
                _ => Err(Error::RuntimeError("def takes symbol and value".into())),
            }
        } else {
            Err(Error::RuntimeError("def takes symbol and value".into()))
        }
    }

    fn evaluate_if(&self, args: Vec<Expr>, env: &mut Environment) -> Result<Expr, Error> {
        if args.len() == 3 {
            let test = args[0].clone();
            let test_result = self.evaluate(test, env)?;
            match test_result {
                Expr::Bool(b) => {
                    if b {
                        self.evaluate(args[1].clone(), env)
                    } else {
                        self.evaluate(args[2].clone(), env)
                    }
                }
                _ => Err(Error::RuntimeError(
                    "test must be evaluated to boolean".into(),
                )),
            }
        } else {
            Err(Error::RuntimeError("required 3 arguments for if".into()))
        }
    }

    fn evaluate_do(&self, args: Vec<Expr>, env: &mut Environment) -> Result<Expr, Error> {
        let mut v = Expr::Nil;
        for arg in args.iter() {
            v = self.evaluate(arg.clone(), env)?;
        }
        Ok(v)
    }

    fn evaluate_let(&self, args: Vec<Expr>, env: &mut Environment) -> Result<Expr, Error> {
        if args.len() >= 1 {
            let binding = &args[0];

            let mut e = env.clone();

            match binding {
                Expr::Vector(elems) => {
                    if elems.len() % 2 == 0 {
                        for pair in elems.chunks(2) {
                            let sym = &pair[0];
                            let val = &pair[1];
                            match sym {
                                Expr::Symbol(name) => {
                                    let v = self.evaluate(val.clone(), &mut e)?;
                                    match v {
                                        Expr::Lambda(_, _, ref inner_env) => {
                                            inner_env.borrow_mut().set(name.as_str(), &v);
                                        }
                                        _ => (),
                                    };
                                    e.set(name.as_str(), &v);
                                }
                                _ => {
                                    return Err(Error::RuntimeError(
                                        "let binding only takes pairs of symbol and value".into(),
                                    ))
                                }
                            }
                        }
                    } else {
                        return Err(Error::RuntimeError(
                            "binding elements must be even number".into(),
                        ));
                    }
                }
                _ => return Err(Error::RuntimeError("binding must be vector".into())),
            }

            let mut v = Expr::Nil;
            for arg in args[1..].iter() {
                v = self.evaluate(arg.clone(), &mut e)?;
            }
            Ok(v)
        } else {
            Err(Error::RuntimeError(
                "required at least binding for let".into(),
            ))
        }
    }

    fn evaluate_quote(&self, args: Vec<Expr>, _env: &mut Environment) -> Result<Expr, Error> {
        if args.len() == 1 {
            Ok(args[0].clone())
        } else {
            Err(Error::RuntimeError("required 1 argument for quote".into()))
        }
    }

    fn evaluate_fn(&self, args: Vec<Expr>, env: &mut Environment) -> Result<Expr, Error> {
        if args.len() > 0 {
            let var_vector = &args[0];
            match var_vector {
                Expr::Vector(vars) => {
                    let mut names: Vec<String> = vec![];
                    for var in vars.iter() {
                        match var {
                            Expr::Symbol(name) => names.push(name.clone()),
                            _ => {
                                return Err(Error::RuntimeError(
                                    "fn takes vector of symbols".into(),
                                ))
                            }
                        }
                    }

                    return Ok(Expr::Lambda(
                        names,
                        args[1..].to_vec(),
                        Rc::new(RefCell::new(env.clone())),
                    ));
                }
                _ => return Err(Error::RuntimeError("fn takes vector as variable".into())),
            }
        } else {
            return Err(Error::RuntimeError("fn requires binding".into()));
        }
    }

    fn evaluate_less_than(&self, args: Vec<Expr>, env: &mut Environment) -> Result<Expr, Error> {
        if args.len() >= 1 {
            let mut current = self.evaluate(args[0].clone(), env)?;
            for arg in args[1..].iter() {
                let value = self.evaluate(arg.clone(), env)?;
                let ok = match (current, value.clone()) {
                    (Expr::String(a), Expr::String(b)) => a < b,
                    (Expr::Int(a), Expr::Int(b)) => a < b,
                    (Expr::Int(a), Expr::Float(b)) => (a as f64) < b,
                    (Expr::Float(a), Expr::Int(b)) => a < (b as f64),
                    (Expr::Float(a), Expr::Float(b)) => a < b,
                    _ => {
                        return Err(Error::RuntimeError(
                            "types not supported for comparison".into(),
                        ))
                    }
                };
                if !ok {
                    return Ok(Expr::Bool(false));
                } else {
                    current = value;
                }
            }
            Ok(Expr::Bool(true))
        } else {
            Err(Error::RuntimeError("< takes at least 1 argument".into()))
        }
    }

    fn evaluate_greater_than(&self, args: Vec<Expr>, env: &mut Environment) -> Result<Expr, Error> {
        if args.len() >= 1 {
            let mut current = self.evaluate(args[0].clone(), env)?;
            for arg in args[1..].iter() {
                let value = self.evaluate(arg.clone(), env)?;
                let ok = match (current, value.clone()) {
                    (Expr::String(a), Expr::String(b)) => a > b,
                    (Expr::Int(a), Expr::Int(b)) => a > b,
                    (Expr::Int(a), Expr::Float(b)) => (a as f64) > b,
                    (Expr::Float(a), Expr::Int(b)) => a > (b as f64),
                    (Expr::Float(a), Expr::Float(b)) => a > b,
                    _ => {
                        return Err(Error::RuntimeError(
                            "types not supported for comparison".into(),
                        ))
                    }
                };
                if !ok {
                    return Ok(Expr::Bool(false));
                } else {
                    current = value;
                }
            }
            Ok(Expr::Bool(true))
        } else {
            Err(Error::RuntimeError("> takes at least 1 argument".into()))
        }
    }

    fn evaluate_greater_than_or_eq(
        &self,
        args: Vec<Expr>,
        env: &mut Environment,
    ) -> Result<Expr, Error> {
        if args.len() >= 1 {
            let mut current = self.evaluate(args[0].clone(), env)?;
            for arg in args[1..].iter() {
                let value = self.evaluate(arg.clone(), env)?;
                let ok = match (current, value.clone()) {
                    (Expr::String(a), Expr::String(b)) => a >= b,
                    (Expr::Int(a), Expr::Int(b)) => a >= b,
                    (Expr::Int(a), Expr::Float(b)) => (a as f64) >= b,
                    (Expr::Float(a), Expr::Int(b)) => a >= (b as f64),
                    (Expr::Float(a), Expr::Float(b)) => a >= b,
                    _ => {
                        return Err(Error::RuntimeError(
                            "types not supported for comparison".into(),
                        ))
                    }
                };
                if !ok {
                    return Ok(Expr::Bool(false));
                } else {
                    current = value;
                }
            }
            Ok(Expr::Bool(true))
        } else {
            Err(Error::RuntimeError(">= takes at least 1 argument".into()))
        }
    }

    fn evaluate_less_than_or_eq(
        &self,
        args: Vec<Expr>,
        env: &mut Environment,
    ) -> Result<Expr, Error> {
        if args.len() >= 1 {
            let mut current = self.evaluate(args[0].clone(), env)?;
            for arg in args[1..].iter() {
                let value = self.evaluate(arg.clone(), env)?;
                let ok = match (current, value.clone()) {
                    (Expr::String(a), Expr::String(b)) => a <= b,
                    (Expr::Int(a), Expr::Int(b)) => a <= b,
                    (Expr::Int(a), Expr::Float(b)) => a as f64 <= b,
                    (Expr::Float(a), Expr::Int(b)) => a <= b as f64,
                    (Expr::Float(a), Expr::Float(b)) => a <= b,
                    _ => {
                        return Err(Error::RuntimeError(
                            "types not supported for comparison".into(),
                        ))
                    }
                };
                if !ok {
                    return Ok(Expr::Bool(false));
                } else {
                    current = value;
                }
            }
            Ok(Expr::Bool(true))
        } else {
            Err(Error::RuntimeError("<= takes at least 1 argument".into()))
        }
    }

    fn evaluate_add(&self, args: Vec<Expr>, env: &mut Environment) -> Result<Expr, Error> {
        let mut s = Expr::Int(0);
        for arg in args.iter() {
            let v = self.evaluate(arg.clone(), env)?;
            s = self.evaluate_add_aux(s, v)?;
        }
        Ok(s)
    }

    fn evaluate_add_aux(&self, a: Expr, b: Expr) -> Result<Expr, Error> {
        match (a.clone(), b.clone()) {
            (Expr::Int(i), Expr::Int(j)) => Ok(Expr::Int(i + j)),
            (Expr::Int(i), Expr::Float(j)) => Ok(Expr::Float(i as f64 + j)),
            (Expr::Float(i), Expr::Int(j)) => Ok(Expr::Float(i + j as f64)),
            (Expr::Float(i), Expr::Float(j)) => Ok(Expr::Float(i + j)),
            _ => Err(Error::RuntimeError(format!(
                "unsupported addition: {:?} + {:?}",
                a, b
            ))),
        }
    }

    fn evaluate_sub(&self, args: Vec<Expr>, env: &mut Environment) -> Result<Expr, Error> {
        if args.len() >= 1 {
            let mut s = self.evaluate(args[0].clone(), env)?;
            for arg in args[1..].iter() {
                let v = self.evaluate(arg.clone(), env)?;
                s = self.evaluate_sub_aux(s, v)?;
            }
            Ok(s)
        } else {
            Err(Error::RuntimeError("- requires at least 1 argument".into()))
        }
    }

    fn evaluate_sub_aux(&self, a: Expr, b: Expr) -> Result<Expr, Error> {
        match (a.clone(), b.clone()) {
            (Expr::Int(i), Expr::Int(j)) => Ok(Expr::Int(i - j)),
            (Expr::Int(i), Expr::Float(j)) => Ok(Expr::Float(i as f64 - j)),
            (Expr::Float(i), Expr::Int(j)) => Ok(Expr::Float(i - j as f64)),
            (Expr::Float(i), Expr::Float(j)) => Ok(Expr::Float(i - j)),
            _ => Err(Error::RuntimeError(format!(
                "unsupported sub: {:?} - {:?}",
                a, b
            ))),
        }
    }

    fn evaluate_mult(&self, args: Vec<Expr>, env: &mut Environment) -> Result<Expr, Error> {
        let mut s = Expr::Int(1);
        for arg in args.iter() {
            let v = self.evaluate(arg.clone(), env)?;
            s = self.evaluate_mult_aux(s, v)?;
        }
        Ok(s)
    }

    fn evaluate_mult_aux(&self, a: Expr, b: Expr) -> Result<Expr, Error> {
        match (a.clone(), b.clone()) {
            (Expr::Int(i), Expr::Int(j)) => Ok(Expr::Int(i * j)),
            (Expr::Int(i), Expr::Float(j)) => Ok(Expr::Float(i as f64 * j)),
            (Expr::Float(i), Expr::Int(j)) => Ok(Expr::Float(i * j as f64)),
            (Expr::Float(i), Expr::Float(j)) => Ok(Expr::Float(i * j)),
            _ => Err(Error::RuntimeError(format!(
                "unsupported mult: {:?} * {:?}",
                a, b
            ))),
        }
    }

    fn evaluate_div(&self, args: Vec<Expr>, env: &mut Environment) -> Result<Expr, Error> {
        if args.len() >= 1 {
            let mut s = self.evaluate(args[0].clone(), env)?;
            for arg in args[1..].iter() {
                let v = self.evaluate(arg.clone(), env)?;
                s = self.evaluate_div_aux(s, v)?;
            }
            Ok(s)
        } else {
            Err(Error::RuntimeError("- requires at least 1 argument".into()))
        }
    }

    fn evaluate_div_aux(&self, a: Expr, b: Expr) -> Result<Expr, Error> {
        match (a.clone(), b.clone()) {
            (Expr::Int(i), Expr::Int(j)) => Ok(Expr::Int(i / j)),
            (Expr::Int(i), Expr::Float(j)) => Ok(Expr::Float(i as f64 / j)),
            (Expr::Float(i), Expr::Int(j)) => Ok(Expr::Float(i / j as f64)),
            (Expr::Float(i), Expr::Float(j)) => Ok(Expr::Float(i / j)),
            _ => Err(Error::RuntimeError(format!(
                "unsupported div: {:?} / {:?}",
                a, b
            ))),
        }
    }

    fn evaluate_eq(&self, args: Vec<Expr>, env: &mut Environment) -> Result<Expr, Error> {
        if args.len() > 0 {
            let mut current = self.evaluate(args[0].clone(), env)?;
            for arg in args.iter() {
                if current != arg.clone() {
                    return Ok(Expr::Bool(false));
                }
            }
            Ok(Expr::Bool(true))
        } else {
            Err(Error::RuntimeError("= requires at least 1 argument".into()))
        }
    }

    fn evaluate_and(&self, args: Vec<Expr>, env: &mut Environment) -> Result<Expr, Error> {
        for arg in args.iter() {
            let value = self.evaluate(arg.clone(), env)?;
            match value {
                Expr::Bool(b) => {
                    if !b {
                        return Ok(Expr::Bool(false));
                    }
                }
                _ => return Err(Error::RuntimeError("and only takes booleans".into())),
            }
        }
        Ok(Expr::Bool(true))
    }

    fn evaluate_or(&self, args: Vec<Expr>, env: &mut Environment) -> Result<Expr, Error> {
        for arg in args.iter() {
            let value = self.evaluate(arg.clone(), env)?;
            match value {
                Expr::Bool(b) => {
                    if b {
                        return Ok(Expr::Bool(true));
                    }
                }
                _ => return Err(Error::RuntimeError("and only takes booleans".into())),
            }
        }
        Ok(Expr::Bool(false))
    }

    fn evaluate_not(&self, args: Vec<Expr>, env: &mut Environment) -> Result<Expr, Error> {
        if args.len() == 1 {
            let value = self.evaluate(args[0].clone(), env)?;
            match value {
                Expr::Bool(b) => Ok(Expr::Bool(!b)),
                _ => Err(Error::RuntimeError("not only takes boolean value".into())),
            }
        } else {
            Err(Error::RuntimeError("not only takes 1 argument".into()))
        }
    }

    fn evaluate_first(&self, args: Vec<Expr>, env: &mut Environment) -> Result<Expr, Error> {
        if args.len() == 1 {
            let head = args[0].clone();
            let arg = self.evaluate(head, env)?;
            match arg {
                Expr::Vector(elems) => {
                    if elems.len() > 0 {
                        return Ok(elems[0].clone());
                    }
                    return Ok(Expr::Nil);
                }
                Expr::List(elems) => {
                    if elems.len() > 0 {
                        return Ok(elems[0].clone());
                    }
                    return Ok(Expr::Nil);
                }
                _ => Err(Error::RuntimeError(format!(
                    "first can not be applied to {}",
                    arg
                ))),
            }
        } else {
            Err(Error::RuntimeError("required 1 argument for first".into()))
        }
    }

    fn evaluate_rest(&self, args: Vec<Expr>, env: &mut Environment) -> Result<Expr, Error> {
        if args.len() == 1 {
            let head = args[0].clone();
            let arg = self.evaluate(head, env)?;
            match arg {
                Expr::Vector(elems) => {
                    let mut vec: Vec<Expr> = vec![];
                    if elems.len() > 0 {
                        vec = elems[1..].to_vec();
                    }
                    Ok(Expr::Vector(Rc::new(vec)))
                }
                Expr::List(elems) => {
                    let mut vec: Vec<Expr> = vec![];
                    if elems.len() > 0 {
                        vec = elems[1..].to_vec();
                    }
                    Ok(Expr::List(Rc::new(vec)))
                }
                _ => Err(Error::RuntimeError(format!(
                    "rest can not be applied to {}",
                    arg
                ))),
            }
        } else {
            Err(Error::RuntimeError("required 1 argument for rest".into()))
        }
    }

    fn evaluate_conj(&self, args: Vec<Expr>, env: &mut Environment) -> Result<Expr, Error> {
        if args.len() == 0 {
            return Ok(Expr::List(Rc::new(vec![])));
        }
        let coll = self.evaluate(args[0].clone(), env)?;
        match coll {
            Expr::Vector(elems) => {
                let mut joined = elems.as_ref().clone();
                for arg in args[1..].iter() {
                    let value = self.evaluate(arg.clone(), env)?;
                    joined.push(value);
                }
                Ok(Expr::Vector(Rc::new(joined)))
            }
            Expr::List(elems) => {
                let mut joined = VecDeque::from(elems.as_ref().clone());
                for arg in args[1..].iter() {
                    let value = self.evaluate(arg.clone(), env)?;
                    joined.push_front(value);
                }
                Ok(Expr::List(Rc::new(Vec::from(joined))))
            }
            _ => Err(Error::RuntimeError(
                "conj only supports vectors and lists".into(),
            )),
        }
    }

    fn evaluate_print(&self, args: Vec<Expr>, env: &mut Environment) -> Result<Expr, Error> {
        let mut s = "".to_string();
        for arg in args.iter() {
            let value = self.evaluate(arg.clone(), env)?;
            s += value.to_string().as_str();
        }
        print!("{}", s);
        Ok(Expr::Nil)
    }

    fn evaluate_nth(&self, args: Vec<Expr>, env: &mut Environment) -> Result<Expr, Error> {
        if args.len() == 2 {
            let coll = self.evaluate(args[0].clone(), env)?;
            let index = self.evaluate(args[1].clone(), env)?;
            match (coll, index) {
                (Expr::Vector(elems), Expr::Int(i)) => {
                    match elems.get(i as usize) {
                        Some(v) => return Ok(v.clone()),
                        None => panic!(),
                    };
                }
                (Expr::List(elems), Expr::Int(i)) => {
                    match elems.get(i as usize) {
                        Some(v) => return Ok(v.clone()),
                        None => panic!(),
                    };
                }
                _ => Err(Error::RuntimeError(
                    "nth does not support those types".into(),
                )),
            }
        } else if args.len() == 3 {
            let coll = self.evaluate(args[0].clone(), env)?;
            let index = self.evaluate(args[1].clone(), env)?;
            match (coll, index) {
                (Expr::Vector(elems), Expr::Int(i)) => match elems.get(i as usize) {
                    Some(v) => Ok(v.clone()),
                    None => Ok(self.evaluate(args[2].clone(), env)?),
                },
                (Expr::List(elems), Expr::Int(i)) => match elems.get(i as usize) {
                    Some(v) => Ok(v.clone()),
                    None => Ok(self.evaluate(args[2].clone(), env)?),
                },
                _ => Err(Error::RuntimeError(
                    "nth does not support those types".into(),
                )),
            }
        } else {
            Err(Error::RuntimeError(
                "required 2 or 3 argument for nth".into(),
            ))
        }
    }

    fn evaluate_count(&self, args: Vec<Expr>, env: &mut Environment) -> Result<Expr, Error> {
        if args.len() == 1 {
            let value = self.evaluate(args[0].clone(), env)?;
            match value {
                Expr::Vector(elems) => Ok(Expr::Int(elems.len().try_into().unwrap())),
                Expr::Set(elems) => Ok(Expr::Int(elems.len().try_into().unwrap())),
                Expr::List(elems) => Ok(Expr::Int(elems.len().try_into().unwrap())),
                _ => Err(Error::RuntimeError("count only takes a sequence".into())),
            }
        } else {
            Err(Error::RuntimeError("required 1 argument for count".into()))
        }
    }

    fn evaluate_stringp(&self, args: Vec<Expr>, env: &mut Environment) -> Result<Expr, Error> {
        if args.len() == 1 {
            let value = self.evaluate(args[0].clone(), env)?;
            Ok(match value {
                Expr::String(_) => Expr::Bool(true),
                _ => Expr::Bool(false),
            })
        } else {
            return Err(Error::RuntimeError(
                "required 1 argument for string?".into(),
            ));
        }
    }

    fn evaluate_intp(&self, args: Vec<Expr>, env: &mut Environment) -> Result<Expr, Error> {
        if args.len() == 1 {
            let value = self.evaluate(args[0].clone(), env)?;
            Ok(match value {
                Expr::Int(_) => Expr::Bool(true),
                _ => Expr::Bool(false),
            })
        } else {
            return Err(Error::RuntimeError("required 1 argument for int?".into()));
        }
    }

    fn evaluate_floatp(&self, args: Vec<Expr>, env: &mut Environment) -> Result<Expr, Error> {
        if args.len() == 1 {
            let value = self.evaluate(args[0].clone(), env)?;
            Ok(match value {
                Expr::Float(_) => Expr::Bool(true),
                _ => Expr::Bool(false),
            })
        } else {
            return Err(Error::RuntimeError("required 1 argument for float?".into()));
        }
    }

    fn evaluate_keywordp(&self, args: Vec<Expr>, env: &mut Environment) -> Result<Expr, Error> {
        if args.len() == 1 {
            let value = self.evaluate(args[0].clone(), env)?;
            Ok(match value {
                Expr::Keyword(_) => Expr::Bool(true),
                _ => Expr::Bool(false),
            })
        } else {
            return Err(Error::RuntimeError(
                "required 1 argument for keyword?".into(),
            ));
        }
    }

    fn evaluate_symbolp(&self, args: Vec<Expr>, env: &mut Environment) -> Result<Expr, Error> {
        if args.len() == 1 {
            let value = self.evaluate(args[0].clone(), env)?;
            Ok(match value {
                Expr::Symbol(_) => Expr::Bool(true),
                _ => Expr::Bool(false),
            })
        } else {
            return Err(Error::RuntimeError(
                "required 1 argument for symbol?".into(),
            ));
        }
    }

    fn evaluate_listp(&self, args: Vec<Expr>, env: &mut Environment) -> Result<Expr, Error> {
        if args.len() == 1 {
            let value = self.evaluate(args[0].clone(), env)?;
            Ok(match value {
                Expr::List(_) => Expr::Bool(true),
                _ => Expr::Bool(false),
            })
        } else {
            return Err(Error::RuntimeError("required 1 argument for list?".into()));
        }
    }

    fn evaluate_vectorp(&self, args: Vec<Expr>, env: &mut Environment) -> Result<Expr, Error> {
        if args.len() == 1 {
            let value = self.evaluate(args[0].clone(), env)?;
            Ok(match value {
                Expr::Vector(_) => Expr::Bool(true),
                _ => Expr::Bool(false),
            })
        } else {
            return Err(Error::RuntimeError(
                "required 1 argument for vector?".into(),
            ));
        }
    }

    fn evaluate_list_fn(&self, args: Vec<Expr>, env: &mut Environment) -> Result<Expr, Error> {
        let mut elems: Vec<Expr> = vec![];
        for arg in args.iter() {
            elems.push(self.evaluate(arg.clone(), env)?);
        }
        Ok(Expr::List(Rc::new(elems)))
    }

    fn evaluate_vector_fn(&self, args: Vec<Expr>, env: &mut Environment) -> Result<Expr, Error> {
        let mut elems: Vec<Expr> = vec![];
        for arg in args.iter() {
            elems.push(self.evaluate(arg.clone(), env)?);
        }
        Ok(Expr::Vector(Rc::new(elems)))
    }
}

struct LexerTestCase {
    input: String,
    expected: Vec<Token>,
    want_err: bool,
}

impl LexerTestCase {
    fn new(input: &str, expected: Vec<Token>, want_err: bool) -> Self {
        LexerTestCase {
            input: input.into(),
            expected,
            want_err,
        }
    }

    fn run(&self) -> Result<Vec<Token>, String> {
        let mut got: Vec<Token> = vec![];
        let mut lexer = Lexer::new(self.input.as_str());
        loop {
            let result = lexer.next();
            if result.is_err() {
                if self.want_err {
                    return Ok(got);
                }
                return Err(format!("{:?}", result.err()));
            }
            if self.want_err && result.is_ok() {
                return Err(format!("{:?}", result.ok()));
            }
            let token = result.unwrap();
            got.push(token.clone());
            if token == Token::EOF {
                break;
            }
        }

        if self.expected.len() != got.len() {
            panic!(
                "length mismatch: {:?} != {:?}, got: {:?}, expected: {:?}, input: {:?}",
                got.len(),
                self.expected.len(),
                got,
                self.expected,
                self.input,
            );
        }

        for (_, (t, g)) in self.expected.iter().zip(got.iter()).enumerate() {
            if t != g {
                panic!("{:?} != {:?}", g, t);
            }
        }
        Ok(got)
    }
}

struct ParserTestCase {
    input: Vec<Token>,
    expected: Expr,
    want_err: bool,
}

impl ParserTestCase {
    fn new(input: &str, expected: Expr, want_err: bool) -> Self {
        let mut lexer = Lexer::new(input);
        let tokens = lexer.tokenize().unwrap();
        ParserTestCase {
            input: tokens,
            expected,
            want_err,
        }
    }

    fn run(&self) -> Result<Expr, String> {
        let mut parser = Parser::new(self.input.clone());
        let result = parser.parse();
        if result.is_err() {
            if self.want_err {
                return Ok(Expr::Nil);
            }
            return Err(format!("{:?}", result.err()));
        }
        if self.want_err && result.is_ok() {
            return Err(format!("{:?}", result.ok()));
        }
        let got = result.unwrap();

        if got != self.expected {
            panic!("{:?} != {:?}", got, self.expected);
        }
        Ok(got)
    }
}

fn lexer_test() {
    let testcases: Vec<LexerTestCase> = vec![
        LexerTestCase::new(
            "(abc def ghi 0 123 45.6 :abc)",
            vec![
                Token::LParen,
                Token::Symbol("abc".into()),
                Token::Symbol("def".into()),
                Token::Symbol("ghi".into()),
                Token::Int(0),
                Token::Int(123),
                Token::Float(45.6),
                Token::Keyword("abc".into()),
                Token::RParen,
                Token::EOF,
            ],
            false,
        ),
        LexerTestCase::new("", vec![Token::EOF], false),
        LexerTestCase::new("abc", vec![Token::Symbol("abc".into()), Token::EOF], false),
        LexerTestCase::new("123", vec![Token::Int(123), Token::EOF], false),
        LexerTestCase::new("-123", vec![Token::Int(-123), Token::EOF], false),
        LexerTestCase::new(
            "-abc",
            vec![Token::Symbol("-abc".into()), Token::EOF],
            false,
        ),
        LexerTestCase::new(
            "[-abc -a1]",
            vec![
                Token::LBracket,
                Token::Symbol("-abc".into()),
                Token::Symbol("-a1".into()),
                Token::RBracket,
                Token::EOF,
            ],
            false,
        ),
        LexerTestCase::new(":0", vec![], true),
        LexerTestCase::new("*", vec![Token::Symbol("*".into()), Token::EOF], false),
        LexerTestCase::new(
            "*abc*",
            vec![Token::Symbol("*abc*".into()), Token::EOF],
            false,
        ),
        LexerTestCase::new(
            "abc123",
            vec![Token::Symbol("abc123".into()), Token::EOF],
            false,
        ),
        LexerTestCase::new(
            "(#{})",
            vec![
                Token::LParen,
                Token::LSharpBrace,
                Token::RBrace,
                Token::RParen,
                Token::EOF,
            ],
            false,
        ),
        LexerTestCase::new(
            "(fn [x] (+ x 1))",
            vec![
                Token::LParen,
                Token::Symbol("fn".into()),
                Token::LBracket,
                Token::Symbol("x".into()),
                Token::RBracket,
                Token::LParen,
                Token::Symbol("+".into()),
                Token::Symbol("x".into()),
                Token::Int(1),
                Token::RParen,
                Token::RParen,
                Token::EOF,
            ],
            false,
        ),
        LexerTestCase::new(
            r###""hello, world""###,
            vec![Token::String("hello, world".into()), Token::EOF],
            false,
        ),
        LexerTestCase::new(r###""hello, world"###, vec![], true),
    ];

    for testcase in testcases {
        let result = testcase.run();
        if result.is_err() {
            println!("{:?}", result)
        }
    }
}

fn parser_test() {
    let testcases: Vec<ParserTestCase> = vec![
        ParserTestCase::new("-12", Expr::Int(-12), false),
        ParserTestCase::new(
            "(abc def ghi 0 123 45.6 :abc)",
            Expr::List(Rc::new(vec![
                Expr::Symbol("abc".into()),
                Expr::Symbol("def".into()),
                Expr::Symbol("ghi".into()),
                Expr::Int(0),
                Expr::Int(123),
                Expr::Float(45.6),
                Expr::Keyword("abc".into()),
            ])),
            false,
        ),
        ParserTestCase::new(
            "(())",
            Expr::List(Rc::new(vec![Expr::List(Rc::new(vec![]))])),
            false,
        ),
        ParserTestCase::new("abc", Expr::Symbol("abc".into()), false),
        ParserTestCase::new("123", Expr::Int(123), false),
        ParserTestCase::new("*", Expr::Symbol("*".into()), false),
        ParserTestCase::new("*abc*", Expr::Symbol("*abc*".into()), false),
        ParserTestCase::new(
            "(a)",
            Expr::List(Rc::new(vec![Expr::Symbol("a".into())])),
            false,
        ),
        ParserTestCase::new(
            "(fn [x] (+ x 1))",
            Expr::List(Rc::new(vec![
                Expr::Symbol("fn".into()),
                Expr::Vector(Rc::new(vec![Expr::Symbol("x".into())])),
                Expr::List(Rc::new(vec![
                    Expr::Symbol("+".into()),
                    Expr::Symbol("x".into()),
                    Expr::Int(1),
                ])),
            ])),
            false,
        ),
        ParserTestCase::new("#{}", Expr::Set(Rc::new(vec![])), false),
        ParserTestCase::new(
            "#{a}",
            Expr::Set(Rc::new(vec![Expr::Symbol("a".into())])),
            false,
        ),
        ParserTestCase::new(
            "(#{})",
            Expr::List(Rc::new(vec![Expr::Set(Rc::new(vec![]))])),
            false,
        ),
        ParserTestCase::new(
            "'a",
            Expr::List(Rc::new(vec![
                Expr::Symbol("quote".into()),
                Expr::Symbol("a".into()),
            ])),
            false,
        ),
        ParserTestCase::new(
            "'(1 2)",
            Expr::List(Rc::new(vec![
                Expr::Symbol("quote".into()),
                Expr::List(Rc::new(vec![Expr::Int(1), Expr::Int(2)])),
            ])),
            false,
        ),
    ];

    for testcase in testcases {
        let result = testcase.run();
        if result.is_err() {
            println!("{:?}", result)
        }
    }
}

fn environment_test() {
    let mut a = Environment::new();
    a.set("abc", &Expr::Float(1.0));
    let got = a.get("abc").expect("failed to get abc");
    if got != Expr::Float(1.0) {
        println!("got: {:?}, expected: {:?}", got, Expr::Float(1.0))
    }

    let mut p = Environment::new();
    p.set("xyz", &Expr::Float(2.0));
    a.extend(p);
    let got = a.get("xyz").expect("failed to get parent");
    if got != Expr::Float(2.0) {
        println!("got: {:?}, expected: {:?}", got, Expr::Float(2.0));
    }

    a.set("xyz", &Expr::Bool(true));
    let got = a.get("xyz").expect("failed to get xyz");
    if got != Expr::Bool(true) {
        println!("got: {:?}, expected: {:?}", got, Expr::Bool(true));
    }
    a.set("xyz", &Expr::Bool(false));
    let got = a.get("xyz").expect("failed to get xyz");
    if got != Expr::Bool(false) {
        println!("got: {:?}, expected: {:?}", got, Expr::Bool(false));
    }
}

struct EvaluatorTestCase {
    raw_input: String,
    input: Expr,
    environment: Environment,
    expected: Expr,
    want_err: bool,
}

impl EvaluatorTestCase {
    fn new(input: &str, environment: Environment, expected: Expr, want_err: bool) -> Self {
        let mut lexer = Lexer::new(input);
        let tokens = lexer.tokenize().unwrap();
        let mut parser = Parser::new(tokens);
        let val = parser.parse().unwrap();

        EvaluatorTestCase {
            raw_input: input.to_string(),
            input: val,
            environment: environment,
            expected,
            want_err,
        }
    }

    fn run(&self) -> Result<Expr, String> {
        let evaluator = Evaluator::new();
        let result = evaluator.evaluate(self.input.clone(), &mut self.environment.clone());
        if result.is_err() {
            if self.want_err {
                return Ok(Expr::Nil);
            }
            return Err(format!("{:?}", result.err().unwrap()));
        }
        if self.want_err && result.is_ok() {
            return Err(format!("{:?}", result.ok()));
        }
        let got = result.unwrap();

        if got != self.expected {
            panic!(
                "input: {} => got: {:?}, expected: {:?}",
                self.raw_input, got, self.expected
            );
        }
        Ok(got)
    }
}

fn evaluator_test() {
    let mut env = Environment::new();
    env.set("hello", &Expr::Float(2.0));

    let testcases: Vec<EvaluatorTestCase> = vec![
        EvaluatorTestCase::new("1", Environment::new(), Expr::Int(1), false),
        EvaluatorTestCase::new("1.0", Environment::new(), Expr::Float(1.0), false),
        EvaluatorTestCase::new("-1.0", Environment::new(), Expr::Float(-1.0), false),
        EvaluatorTestCase::new("-123", Environment::new(), Expr::Int(-123), false),
        EvaluatorTestCase::new("hello", env, Expr::Float(2.0), false),
        EvaluatorTestCase::new(
            "[]",
            Environment::new(),
            Expr::Vector(Rc::new(vec![])),
            false,
        ),
        EvaluatorTestCase::new(
            "[32 48]",
            Environment::new(),
            Expr::Vector(Rc::new(vec![Expr::Int(32), Expr::Int(48)])),
            false,
        ),
        EvaluatorTestCase::new("(first [32 48])", Environment::new(), Expr::Int(32), false),
        EvaluatorTestCase::new(
            "(rest [])",
            Environment::new(),
            Expr::Vector(Rc::new(vec![])),
            false,
        ),
        EvaluatorTestCase::new(
            "(rest [1])",
            Environment::new(),
            Expr::Vector(Rc::new(vec![])),
            false,
        ),
        EvaluatorTestCase::new(
            "(rest [32 48 59])",
            Environment::new(),
            Expr::Vector(Rc::new(vec![Expr::Int(48), Expr::Int(59)])),
            false,
        ),
        EvaluatorTestCase::new("(if true 32 48)", Environment::new(), Expr::Int(32), false),
        EvaluatorTestCase::new("(if false 32 48)", Environment::new(), Expr::Int(48), false),
        EvaluatorTestCase::new("(do false 32 48)", Environment::new(), Expr::Int(48), false),
        EvaluatorTestCase::new("(+ 0 32 48)", Environment::new(), Expr::Int(80), false),
        EvaluatorTestCase::new("(* 2 32 48)", Environment::new(), Expr::Int(3072), false),
        EvaluatorTestCase::new("(/ 1 2)", Environment::new(), Expr::Int(0), false),
        EvaluatorTestCase::new("(/ 1.0 2)", Environment::new(), Expr::Float(0.5), false),
        // EvaluatorTestCase::new("(print 1 2 3)", Environment::new(), Expr::Nil, false),
        // EvaluatorTestCase::new("(print \"hello\")", Environment::new(), Expr::Nil, false),
        EvaluatorTestCase::new("(quote 3)", Environment::new(), Expr::Int(3), false),
        EvaluatorTestCase::new(
            "(quote [1 2 3 x])",
            Environment::new(),
            Expr::Vector(Rc::new(vec![
                Expr::Int(1),
                Expr::Int(2),
                Expr::Int(3),
                Expr::Symbol("x".into()),
            ])),
            false,
        ),
        EvaluatorTestCase::new("(string? 3)", Environment::new(), Expr::Bool(false), false),
        EvaluatorTestCase::new("(float? 3)", Environment::new(), Expr::Bool(false), false),
        EvaluatorTestCase::new("(int? 3)", Environment::new(), Expr::Bool(true), false),
        EvaluatorTestCase::new("(float? 3.0)", Environment::new(), Expr::Bool(true), false),
        EvaluatorTestCase::new(
            "(float? (quote x))",
            Environment::new(),
            Expr::Bool(false),
            false,
        ),
        EvaluatorTestCase::new("(count [1 2 3])", Environment::new(), Expr::Int(3), false),
        EvaluatorTestCase::new("(let [x 3] x)", Environment::new(), Expr::Int(3), false),
        EvaluatorTestCase::new("(do (let [x 3] x) x)", Environment::new(), Expr::Nil, true),
        EvaluatorTestCase::new(
            "(do (let [x 1] (let [x 2] x)))",
            Environment::new(),
            Expr::Int(2),
            false,
        ),
        EvaluatorTestCase::new(
            "(fn [x] (+ x 1))",
            Environment::new(),
            Expr::Lambda(
                vec!["x".into()],
                vec![Expr::List(Rc::new(vec![
                    Expr::Symbol("+".into()),
                    Expr::Symbol("x".into()),
                    Expr::Int(1),
                ]))],
                Rc::new(RefCell::new(Environment::new())),
            ),
            false,
        ),
        EvaluatorTestCase::new(
            "(let [add (fn [x] (+ x 1))] (add 3))",
            Environment::new(),
            Expr::Int(4),
            false,
        ),
        EvaluatorTestCase::new(
            "(let [x 1] ((fn [n] (+ n x)) 3))",
            Environment::new(),
            Expr::Int(4),
            false,
        ),
        EvaluatorTestCase::new(
            "(let [x 1]
               (let [add (fn [n] (+ n x))]
                 (let [x 10]
                   (add 5))))",
            Environment::new(),
            Expr::Int(6),
            false,
        ),
        EvaluatorTestCase::new(
            "(and true false)",
            Environment::new(),
            Expr::Bool(false),
            false,
        ),
        EvaluatorTestCase::new(
            "(and true true)",
            Environment::new(),
            Expr::Bool(true),
            false,
        ),
        EvaluatorTestCase::new(
            "(or true true)",
            Environment::new(),
            Expr::Bool(true),
            false,
        ),
        EvaluatorTestCase::new("(not true)", Environment::new(), Expr::Bool(false), false),
        EvaluatorTestCase::new("(not false)", Environment::new(), Expr::Bool(true), false),
        EvaluatorTestCase::new(
            "(let [add (fn [x] (+ x 1))]
               (add (add 4)))",
            Environment::new(),
            Expr::Int(6),
            false,
        ),
        EvaluatorTestCase::new(
            "(let [fib
               (fn [n]
                 (if (<= n 2)
                     1
                     (+ (fib (- n 1))
                        (fib (- n 2)))))]
               (fib 10))",
            Environment::new(),
            Expr::Int(55),
            false,
        ),
        EvaluatorTestCase::new("'a", Environment::new(), Expr::Symbol("a".into()), false),
        EvaluatorTestCase::new(
            "'(1 2)",
            Environment::new(),
            Expr::List(Rc::new(vec![Expr::Int(1), Expr::Int(2)])),
            false,
        ),
        EvaluatorTestCase::new("(= 1 2)", Environment::new(), Expr::Bool(false), false),
        EvaluatorTestCase::new("(= 2 2)", Environment::new(), Expr::Bool(true), false),
        EvaluatorTestCase::new(
            "(conj)",
            Environment::new(),
            Expr::List(Rc::new(vec![])),
            false,
        ),
        EvaluatorTestCase::new(
            "(conj [1 2] 3)",
            Environment::new(),
            Expr::Vector(Rc::new(vec![Expr::Int(1), Expr::Int(2), Expr::Int(3)])),
            false,
        ),
        EvaluatorTestCase::new(
            "(let [x 4] (conj [1 2] 3 x))",
            Environment::new(),
            Expr::Vector(Rc::new(vec![
                Expr::Int(1),
                Expr::Int(2),
                Expr::Int(3),
                Expr::Int(4),
            ])),
            false,
        ),
        EvaluatorTestCase::new(
            "(let [x 4] (conj '(1 2) 3 x))",
            Environment::new(),
            Expr::List(Rc::new(vec![
                Expr::Int(4),
                Expr::Int(3),
                Expr::Int(1),
                Expr::Int(2),
            ])),
            false,
        ),
        EvaluatorTestCase::new("(< 1 3 2 x)", Environment::new(), Expr::Bool(false), false),
        EvaluatorTestCase::new("(nth [1 2] 0)", Environment::new(), Expr::Int(1), false),
        EvaluatorTestCase::new(
            "(list)",
            Environment::new(),
            Expr::List(Rc::new(vec![])),
            false,
        ),
        EvaluatorTestCase::new(
            "(list 1 2)",
            Environment::new(),
            Expr::List(Rc::new(vec![Expr::Int(1), Expr::Int(2)])),
            false,
        ),
        EvaluatorTestCase::new(
            "(let [x (fn [] 3)] (x))",
            Environment::new(),
            Expr::Int(3),
            false,
        ),
        EvaluatorTestCase::new(
            "(do
               (def x 1)
               x)",
            Environment::new(),
            Expr::Int(1),
            false,
        ),
        EvaluatorTestCase::new(
            "(do
               (def x 1)
               (let [x 3] x))",
            Environment::new(),
            Expr::Int(3),
            false,
        ),
        EvaluatorTestCase::new(
            "(do
               (def x 1)
               (let [x 3] x)
               x)",
            Environment::new(),
            Expr::Int(1),
            false,
        ),
        EvaluatorTestCase::new(
            "(do
              (def fib
                (fn [n]
                  (if (<= n 2)
                      1
                      (+ (fib (- n 1))
                         (fib (- n 2))))))
              (fib 10))",
            Environment::new(),
            Expr::Int(55),
            false,
        ),
    ];

    for testcase in testcases {
        let result = testcase.run();
        if result.is_err() {
            println!("{:?}", result)
        }
    }
}<|MERGE_RESOLUTION|>--- conflicted
+++ resolved
@@ -506,11 +506,8 @@
             }
             tokens = vec![];
         }
-<<<<<<< HEAD
         input = "".to_string();
         println!("")
-=======
->>>>>>> dabbaddf
     }
 }
 
